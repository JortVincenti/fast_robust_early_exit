# CUDA_VISIBLE_DEVICES=0,1 python -m torch.distributed.run --nproc_per_node=2 \
#     run_question_answering.py \
#     --model_name_or_path t5-large \
#     --do_train \
#     --do_eval \
#     --dataset_name squad \
#     --context_column context \
#     --question_column question \
#     --answer_column answers \
#     --output_dir ./save/squad_t5_large/ \
#     --per_device_train_batch_size 4 \
#     --per_device_eval_batch_size 32 \
#     --overwrite_output_dir \
#     --predict_with_generate \
#     --save_steps 5475 \
#     --learning_rate 1e-4 \
#     --num_train_epochs 10 \
#     --max_seq_length 512 \

    # FREE
    # --output_hidden_states_decoder True \
    # --intermediate_loss_fn shallowdeep_kd_dyna \
    # --shallow_exit_layer 6 \
    # --distill_layer_alpha 0.5 \
    # --do_layer_transformation False \

    # CALM
    # --output_hidden_states_decoder True \
    # --intermediate_loss_fn weighted_ce \


CUDA_VISIBLE_DEVICES=0 python -m run_question_answering \
<<<<<<< HEAD
    --model_name_or_path jvelja/t5-squad \
=======
    --model_name_or_path t5-base \
>>>>>>> 1510988a
    --do_eval \
    --dataset_name squad \
    --context_column context \
    --question_column question \
    --answer_column answers \
    --output_dir ./save/squad_t5-base/ \
    --per_device_eval_batch_size 1 \
    --deploy_scenario True \
    --use_synchronize False \
    --overwrite_output_dir \
    --predict_with_generate \
    --max_seq_length 512 \
    --use_early_exit True \
<<<<<<< HEAD
    --exit_conf_type JDS_contrastive_confidence \
    --exit_conf_threshold 0.9 \
=======
    --exit_conf_type softmax \
    --exit_conf_threshold 1 \
>>>>>>> 1510988a
    --exit_min_layer 2 \
    --include_inputs_for_metrics True \
    --max_eval_samples 100 \
    --use_auth_token True \
   

   # JDS_contrastive_confidence

    # FREE
    # --use_shallow_deep True \
    # --shallow_exit_layer 6 \
    # --shallow2deep_conf_type softmax \
    # --shallow2deep_conf_threshold 0.9 \
    # --use_adap_threshold True \ # to use adaptive threshold

    #CALM 
    

    # static-exiting
    # --static_exit_layer 6 \

    # evaluate only performance
    # --deploy_scenario False \
    # --per_device_eval_batch_size 8 \
<|MERGE_RESOLUTION|>--- conflicted
+++ resolved
@@ -30,11 +30,7 @@
 
 
 CUDA_VISIBLE_DEVICES=0 python -m run_question_answering \
-<<<<<<< HEAD
     --model_name_or_path jvelja/t5-squad \
-=======
-    --model_name_or_path t5-base \
->>>>>>> 1510988a
     --do_eval \
     --dataset_name squad \
     --context_column context \
@@ -48,13 +44,8 @@
     --predict_with_generate \
     --max_seq_length 512 \
     --use_early_exit True \
-<<<<<<< HEAD
     --exit_conf_type JDS_contrastive_confidence \
     --exit_conf_threshold 0.9 \
-=======
-    --exit_conf_type softmax \
-    --exit_conf_threshold 1 \
->>>>>>> 1510988a
     --exit_min_layer 2 \
     --include_inputs_for_metrics True \
     --max_eval_samples 100 \
