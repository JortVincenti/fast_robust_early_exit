--- conflicted
+++ resolved
@@ -1032,21 +1032,6 @@
                                 else: 
                                     raise("Please provide a valid type_vocab_reduct argument. Either use fixed, decaying, or adaptive.")
                         
-<<<<<<< HEAD
-=======
-                        ## comparing them only when we are exiting. 
-                        #print(self.config)
-                        skip_mask, conf = get_skip_mask(
-                            lm_logits,
-                            _hidden_states,
-                            cm_head,
-                            config=self.config,
-                            pos_time=past_key_values[i][0].shape[2] + 1 if past_key_values[i] is not None else 1,
-                            return_conf=True
-                        )
-
-                        #print("*"*100)
->>>>>>> e76818db
                         
                         if self.config.exit_conf_type == "contrastive_decoding":
                             
