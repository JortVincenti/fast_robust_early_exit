import numpy as np
import torch
import torch.nn as nn 
import matplotlib.pyplot as plt
import seaborn as sns
from transformers import AutoConfig
from copy import deepcopy


import torch

def informed_choice_no_bumps(jsd_series, window_size=3):
    """
    Make an informed choice for the distribution with the highest JSD in the absence of bumps.
    
    Parameters:
    jsd_series (torch.Tensor): A tensor of JSD values over time.
    window_size (int): The window size for moving average and variance calculations (default is 3).
    
    Returns:
    tuple: The index and value of the chosen distribution.
    """    
    # Calculate the moving average
    if len(jsd_series) <= window_size:
        return jsd_series.argmax().item(), jsd_series.max().item()
    
    moving_avg = torch.nn.functional.avg_pool1d(jsd_series.unsqueeze(0).unsqueeze(0), kernel_size=window_size, stride=1).squeeze()
    
    # Manually replicate padding for moving_avg
    pad_size = (window_size - 1) // 2
    moving_avg_padded = torch.cat([moving_avg[0].repeat(pad_size), moving_avg, moving_avg[-1].repeat(pad_size)])
    
    # Calculate the moving variance
    moving_var = torch.nn.functional.avg_pool1d((jsd_series.unsqueeze(0).unsqueeze(0) - moving_avg_padded.unsqueeze(0).unsqueeze(0))**2, kernel_size=window_size, stride=1).squeeze()
    moving_var_padded = torch.cat([moving_var[0].repeat(pad_size), moving_var, moving_var[-1].repeat(pad_size)])
    
    # Combine the moving average and variance to make a choice
    stability_score = moving_avg_padded / (moving_var_padded + 1e-6)
    
    # Select the index with the highest stability score
    chosen_index = stability_score.argmax().item()
    chosen_value = jsd_series[chosen_index].item()
    
    return chosen_index, chosen_value, 0

def detect_and_rank_bumps(jsd_series, threshold=0):
    """
    Detect and rank significant bumps in a time-series of Jensen-Shannon Divergence values using PyTorch tensors.
    
    Parameters:
    jsd_series (torch.Tensor): A tensor of JSD values over time.
    threshold (float): The minimum increase considered as a bump to avoid noise (default is 0.01).
    
    Returns:
    tuple: The most significant bump (index, value, magnitude) based on ranking criteria or None if no significant bumps.
    """
    jsd_series = torch.tensor(jsd_series)
    
    # Calculate the differences between consecutive elements
    diffs = jsd_series[1:] - jsd_series[:-1]
    
    # Identify where the differences exceed the threshold
    bumps_mask = diffs > threshold
    
    if not bumps_mask.any():
        return informed_choice_no_bumps(jsd_series)
    
    # Extract indices and values of bumps
    bump_indices = torch.nonzero(bumps_mask).flatten() + 1
    bump_values = jsd_series[bump_indices]
    bump_magnitudes = diffs[bumps_mask]
    
    # Find the most significant bump
    max_magnitude_index = torch.argmax(bump_magnitudes)
    most_significant_bump = (bump_indices[max_magnitude_index].item(), 
                             bump_values[max_magnitude_index].item(), 
                             bump_magnitudes[max_magnitude_index].item())
    
    return most_significant_bump


class JSD(nn.Module):
    def __init__(self):
        super(JSD, self).__init__()
        self.kl = nn.KLDivLoss(reduction='batchmean', log_target=True)

    def forward(self, p: torch.Tensor, q: torch.Tensor):
        # Move p and q to CPU and ensure they are in float64 for high precision calculation
        p, q = p.cpu().double(), q.cpu().double()
        p, q = p.view(-1, p.size(-1)), q.view(-1, q.size(-1))
        
        m = (0.5 * (p + q)).log()
        return 0.5 * (self.kl(m, p.log()) + self.kl(m, q.log()))
    
def softmax_confidence(
    logits: torch.Tensor = None,
):  
    # start = datetime.datetime.now()
    assert logits is not None
    probs = torch.softmax(logits, dim=-1)
    top_2 = torch.topk(probs, dim=-1, k=2)[0]
    # end = datetime.datetime.now()
    # print("Time taken for softmax confidence", end-start)

    return (top_2[..., 0] - top_2[..., 1]).squeeze()
    

def meta_confidence(
    hidden_states: torch.Tensor = None,
    classifier: torch.nn.Linear = None,
):
    assert hidden_states is not None
    assert classifier is not None
    
    preds = classifier(hidden_states)
    probs = torch.softmax(preds, dim=-1)
    return probs[..., 1].squeeze()


def contrastive_confidence(  
    lm_logits: torch.Tensor = None,
    layer_exp: int = None, 
    prev_probits: dict = None, 
    layer_am: int = None,
    alpha: float = None,
):
    """
    Checking confidence with contrastive decoding.
    First we are computing the V_head, meaning the plausibility constraint.
    Second we are getting the probits from previous iterations and comparing with a fixed one by taking the log difference.
    
    """

    assert lm_logits is not None


    ## calculate current layer probabilities
    # start = datetime.datetime.now()
    probits_exp = torch.softmax(lm_logits, dim=-1)
    probits_exp = torch.squeeze(probits_exp)
    prev_probits[layer_exp] = probits_exp
   
    # probs_exp = torch.softmax(logits_at, dim=-1)
    max_probs_exp = torch.max(probits_exp)

    ## obtaining the correct layer probit values from previous layers (the layer index is choosen to be usually half of the current layer). 
    if layer_am in prev_probits.keys():
        probits_am = prev_probits[layer_am]
    else:
        raise ValueError("Choosen layer has not been computed yet")
    
    ## calculating the scores using the plausibility constraint
    s = deepcopy(probits_exp)

    mask = probits_exp >= alpha * max_probs_exp
    s[mask] = torch.softmax(torch.log(probits_exp[mask]) - torch.log(probits_am[mask]), dim=-1) 
    top_2 = torch.topk(s, dim=-1, k=2)[0]
    # end = datetime.datetime.now()
    # print("Time taken for contrastive confidence", end-start)
    
    return (top_2[..., 0] - top_2[..., 1]).squeeze()

def reweight_contrastive_confidence(  
    lm_logits: torch.Tensor = None,
    layer_exp: int = None, 
    prev_probits: dict = None, 
    layer_am: int = None,
    alpha: float = None,
    hidden_states: torch.Tensor = None,
    classifier: torch.nn.Linear = None,
):
    """
    Checking confidence with reweighted contrastive decoding.
    First we are computing the V_head, meaning the plausibility constraint.
    Second we are getting the probits from previous iterations and comparing with a fixed one by taking the log difference.
    
    """
    # start = datetime.datetime.now()
    assert lm_logits is not None


    ## calculate current layer probabilities
    probits_exp = torch.softmax(lm_logits, dim=-1).squeeze_()
    prev_probits[layer_exp] = probits_exp
    # print("prev_probits", prev_probits) 
    # probs_exp = torch.softmax(logits_at, dim=-1)
    max_probs_exp = torch.max(probits_exp)

    ## obtaining the correct layer probit values from previous layers (the layer index is choosen to be usually half of the current layer). 
    if layer_am in prev_probits.keys():
        probits_am = prev_probits[layer_am]
    else:
        raise ValueError("Choosen layer has not been computed yet")


    s = torch.zeros_like(probits_exp)
    mask = probits_exp >= alpha * max_probs_exp

    # start = datetime.datetime.now()
    contrast = torch.softmax(torch.log(probits_exp[mask]) - torch.log(probits_am[mask]), dim=-1).mul_(torch.sum(probits_exp[mask]))
    s[mask] = contrast
    
    top_2 = torch.topk(s, dim=-1, k=2)[0]
    # end = datetime.datetime.now()
    # print("Time taken for contrastive confidence", end-start)
    
    return (top_2[..., 0] - top_2[..., 1]).squeeze()
 
def JDS_contrastive_confidence(  
    lm_logits: torch.Tensor = None,
    layer_exp: int = None, 
    prev_probits: dict = None, 
    alpha: float = None,
    return_jsds=True,
):
    """
    Checking confidence with JDS contrastive decoding.
    First we are computing the V_head, meaning the plausibility constraint.
    Second we are getting the probits from previous iterations and comparing with a fixed one by taking the log difference.
    
    """
    # start = datetime.datetime.now()
    assert lm_logits is not None
    ## calculate current layer probabilities
    probits_exp = torch.softmax(lm_logits, dim=-1).squeeze_()
    prev_probits[layer_exp] = probits_exp
    # print("prev_probits", prev_probits) 

   
    # probs_exp = torch.softmax(logits_at, dim=-1)
    max_probs_exp = torch.max(probits_exp)

    ## obtaining the correct layer probit values from previous layers (the layer index is choosen to be usually half of the current layer). 
    # if layer_am in prev_probits.keys():
    #     probits_am = prev_probits[layer_am]
    # else:
    #     raise ValueError("Choosen layer has not been computed yet")


    # Calculate Jensen-Shannon Divergence between the current and previous layer
    # probs_am = torch.softmax(logits_am, dim=-1)
    # probs_am = torch.squeeze(probs_am)
    # probs_exp = torch.squeeze(probs_exp)
    # m = 0.5 * (probs_am + probs_exp)
    # jsd = 0.5 * (torch.sum(probs_am * torch.log(probs_am / m)) + torch.sum(probs_exp * torch.log(probs_exp / m)))

    jsd = JSD()
    #jsds = {k: jsd(probits_exp, v) for k, v in prev_probits.items()}

    # only consider jsds between current and 2nd layer
    mask = probits_exp >= alpha * max_probs_exp
    jsds = {layer: jsd(probits_exp[mask], prev_probits[layer][mask]) for layer in np.arange(stop = layer_exp + 1, start=2)}
    # get the probits with the maximum jsd
    #max_jsd_layer = max(jsds, key=jsds.get)

    # Get list of jsds values
    vals = list(jsds.values())
    o = detect_and_rank_bumps(vals)
    bump_idx = o[0]
    probits_am = prev_probits[bump_idx + 2]

    # for v in prev_probits.values():
    #     probs_am = v
    #     jsd_val = jsd(probits_exp, probs_am)
    #     jsds.append(jsd_val)
    
    # max_jsd = torch.max(torch.stack(jsds))

    
    ## calculating the scores using the plausibility constraint
    # s = deepcopy(probits_exp)

    s = torch.zeros_like(probits_exp)
    contrast = torch.log(probits_exp[mask]) - torch.log(probits_am[mask])
    s.masked_fill_(mask, contrast[0])
    # DoLA Implementation:
    s.masked_fill_(~mask, -1e9)
    s = torch.softmax(s, dim=-1).mul_(torch.sum(probits_exp))

    #plot_probits(s, title='Reweighted Contrastive Confidence, layer_exp: {}, layer_am: {}'.format(layer_exp, max_jsd_layer))

    # TODO: (joan) test also against the scaling being done within the softmax 
    # TODO (joan): Assess JSD between distributions to see what is the best way to do this

    top_2 = torch.topk(s, dim=-1, k=2)[0]
    # end = datetime.datetime.now()
    # print("Time taken for contrastive confidence", end-start)
    
    if return_jsds:
        return (top_2[..., 0] - top_2[..., 1]).squeeze(), jsds
    else:
        return (top_2[..., 0] - top_2[..., 1]).squeeze()


def get_confidence_class(key):

    _conf_class_map = {
        'softmax': softmax_confidence,
        'meta': meta_confidence,
        'contrastive_decoding': contrastive_confidence,
        'reweight_contrastive_decoding': reweight_contrastive_confidence,
        'JDS_contrastive_confidence':  JDS_contrastive_confidence,
    }

    if key in _conf_class_map:
        return _conf_class_map[key]
    else:
        raise ValueError('Invalid confidence measure: {}'.format(key))

def get_skip_mask_cd(
    lm_logits: torch.Tensor = None,
    hidden_states: torch.Tensor = None,
    classifier: torch.nn.Linear = None,
    config: AutoConfig = None,
    pos_time: int = 1,
    layer_exp: int = None, 
    prev_probits: dict = None, 
    layer_am: int = None,
    alpha: float = 0.1,
    adapt_threshold: float = None,
    return_conf=False,
    return_jsds=True,
):

    assert config.exit_conf_type is not None or config.shallow2deep_conf_type is not None

    if config.exit_conf_type is not None:
        key = config.exit_conf_type
        if config.exit_position_temp is not None:
            # decays the confidence threshold with decoding time stp.        
            correct_by_pos = lambda i: config.exit_conf_threshold * np.exp(
                - config.exit_position_temp * i / config.max_answer_length
            ) / 10 + 9 * config.exit_conf_threshold / 10
            threshold = correct_by_pos(pos_time)
        else:
            threshold = config.exit_conf_threshold
    elif config.shallow2deep_conf_type is not None:
        key = config.shallow2deep_conf_type
        threshold = config.shallow2deep_conf_threshold if adapt_threshold is None else adapt_threshold

    conf_measure = get_confidence_class(key=key)    

    # print("Inside get_skip_mask_cd")

    if key == 'JDS_contrastive_confidence' and not return_jsds:
        conf = conf_measure(
            lm_logits,
            layer_exp = layer_exp, 
            prev_probits = prev_probits, 
            layer_am = layer_am,
            alpha = alpha,
            hidden_states = hidden_states,
            classifier = classifier,
        )
    elif key == 'JDS_contrastive_confidence' and return_jsds:
        conf, jsds = conf_measure(
            lm_logits,
            layer_exp = layer_exp, 
            prev_probits = prev_probits, 
            alpha = alpha,
            return_jsds = return_jsds,
        )
    else:
        conf = conf_measure(
            lm_logits,
            layer_exp = layer_exp, 
            prev_probits = prev_probits, 
            layer_am = layer_am,
            alpha = alpha,
            hidden_states = hidden_states,
            classifier = classifier,
        )
    


    # print("confidence return", conf)

    mask = torch.where(conf <= threshold, 0., 1.).bool()

    # print("Are we early exiting?", mask.item() == 1)
    # print('Confidence:', conf.item(), 'Threshold:', threshold, 'Mask:', mask.item())

    # print("mask", mask)
    # print("mask shape", mask.shape)

    if return_jsds:
        return mask.item(), jsds
    
    if not return_conf:
        return mask.item()  # False (0) and True (1) denote keep and exit
    else:
        return mask.item(), conf.item()
    


def get_skip_mask(
    logits: torch.Tensor = None,
    hidden_states: torch.Tensor = None,
    classifier: torch.nn.Linear = None,
    config: AutoConfig = None,
    pos_time: int = 1,
    adapt_threshold: float = None,
    return_conf=False,
):
    assert config.exit_conf_type is not None or config.shallow2deep_conf_type is not None

    if config.exit_conf_type is not None:
        key = config.exit_conf_type
        if config.exit_position_temp is not None:
            # decays the confidence threshold with decoding time stp.        
            correct_by_pos = lambda i: config.exit_conf_threshold * np.exp(
                - config.exit_position_temp * i / config.max_answer_length
            ) / 10 + 9 * config.exit_conf_threshold / 10
            threshold = correct_by_pos(pos_time)
        else:
            threshold = config.exit_conf_threshold
    elif config.shallow2deep_conf_type is not None:
        key = config.shallow2deep_conf_type
        threshold = config.shallow2deep_conf_threshold if adapt_threshold is None else adapt_threshold

    conf_measure = get_confidence_class(key=key)    
    
    conf = conf_measure(
        logits=logits
        )
    
    mask = torch.where(conf <= threshold, 0., 1.).bool()

<<<<<<< HEAD
    # print("Are we early exiting?", mask.item() == 1)
    # print('Confidence:', conf.item(), 'Threshold:', threshold, 'Mask:', mask.item())
    
=======
    #print(f"Confidence: {conf.item():.4f}, Threshold: {threshold:.4f}, Mask: {mask.item()}")
>>>>>>> ac1b2935
    
    # print("Are we early exiting?", mask.item() == 1)
    # print('Confidence:', conf.item(), 'Threshold:', threshold, 'Mask:', mask.item())


    if not return_conf:
        return mask.item()  # False (0) and True (1) denote keep and exit
    else:
        return mask.item(), conf.item()<|MERGE_RESOLUTION|>--- conflicted
+++ resolved
@@ -426,16 +426,10 @@
     
     mask = torch.where(conf <= threshold, 0., 1.).bool()
 
-<<<<<<< HEAD
+    #print(f"Confidence: {conf.item():.4f}, Threshold: {threshold:.4f}, Mask: {mask.item()}")
+    
     # print("Are we early exiting?", mask.item() == 1)
     # print('Confidence:', conf.item(), 'Threshold:', threshold, 'Mask:', mask.item())
-    
-=======
-    #print(f"Confidence: {conf.item():.4f}, Threshold: {threshold:.4f}, Mask: {mask.item()}")
->>>>>>> ac1b2935
-    
-    # print("Are we early exiting?", mask.item() == 1)
-    # print('Confidence:', conf.item(), 'Threshold:', threshold, 'Mask:', mask.item())
 
 
     if not return_conf:
